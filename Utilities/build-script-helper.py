--- conflicted
+++ resolved
@@ -381,13 +381,10 @@
     swift_flags.append('-Onone')
     swift_flags.append('-DDEBUG')
 
-<<<<<<< HEAD
   # Ensure we are not sharing the module cache with concurrent builds in CI
   swift_flags.append('-module-cache-path "{}"'.format(os.path.join(build_dir, 'module-cache')))
 
-=======
   base_cmake_flags = []
->>>>>>> de4c66b6
   for target in targets:
     swift_flags.append('-target %s' % target)
     if platform.system() == 'Darwin':
